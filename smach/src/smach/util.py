--- conflicted
+++ resolved
@@ -1,20 +1,17 @@
 import smach
 
-__all__ = ['is_shutdown', 'set_shutdown_check',
-           'cb_interface', 'has_smach_interface', 'CBInterface']
+__all__ = ['handle_shutdown', 'set_shutdown_handler',\
+        'is_shutdown','set_shutdown_check',\
+        'cb_interface','has_smach_interface','CBInterface']
 
-<<<<<<< HEAD
-__all__ = ['handle_shutdown', 'set_shutdown_handler',\
-        'is_shutdown','set_shutdown_cb',\
-        'cb_interface','has_smach_interface','CBInterface']
-=======
->>>>>>> 1a44c126
 
 def handle_shutdown(cb):
     return None
 
+
 def set_shutdown_handler(cb):
     smach.handle_shutdown = cb
+
 
 def is_shutdown():
     return False
